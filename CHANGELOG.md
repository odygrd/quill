--- conflicted
+++ resolved
@@ -23,11 +23,7 @@
 **Improvements/Fixes**
 - Fix compiler error when `CMAKE_CXX_STANDARD 20` is set.
 - Replaced an assertion check that could trigger incorrectly. ([#68](https://github.com/odygrd/quill/issues/68))
-<<<<<<< HEAD
-=======
-- Added support for custom handlers. ([#75](https://github.com/odygrd/quill/issues/75))
-- Don't include `x86intrin.h` when `ARM_ARCH < 6`. ([#78](https://github.com/odygrd/quill/issues/78))
->>>>>>> 145c6b1f
+- Don't include `x86intrin.h` when `ARM_ARCH < 6`. Default to system clock when `ARM_ARCH < 6`. ([#78](https://github.com/odygrd/quill/issues/78))
 
 ## v1.5.2
 - Removed the use of `fmt::format()` in `FileUtilities.cpp` as a workaround to the link errors in fmt v7. Use the header only version of libfmt when external libfmt is defiend is no longer required.
