--- conflicted
+++ resolved
@@ -1,7 +1,4 @@
-<<<<<<< HEAD
-=======
 - [v10.0.0](#v1000)
->>>>>>> 8b0c5b63
 - [v9.0.3](#v903)
 - [v9.0.2](#v902)
 - [v9.0.1](#v901)
@@ -92,13 +89,6 @@
 - [v1.1.0](#v110)
 - [v1.0.0](#v100)
 
-<<<<<<< HEAD
-## v9.0.3
-
-- Added the `QUILL_DISABLE_FILE_INFO` preprocessor flag and CMake option.  
-  This allows disabling `__FILE__` in `LOG_*` macros when `%(file_name)` or `%(line_number)` is not used in `PatternFormatter`,  
-  removing embedded strings from built binaries.
-=======
 ## v10.0.0
 
 ### New Features
@@ -159,6 +149,10 @@
   // For types with only value members - can format asynchronously
   QUILL_LOGGABLE_DEFERRED_FORMAT(Product)
   ```
+  
+- Added the `QUILL_DISABLE_FILE_INFO` preprocessor flag and CMake option.  
+  This allows disabling `__FILE__` in `LOG_*` macros when `%(file_name)` or `%(line_number)` is not used in `PatternFormatter`,  
+  removing embedded strings from built binaries.
 
 ### Improvements
 
@@ -193,7 +187,6 @@
 - Fix a bug in `RotatingJsonFileSink.h` where file size-based rotation wasn't triggering
   properly ([#767](https://github.com/odygrd/quill/issues/767))
 - Fix false positive `-Wstringop-overread` warning in GCC ([#766](https://github.com/odygrd/quill/issues/766))
->>>>>>> 8b0c5b63
 
 ## v9.0.2
 
