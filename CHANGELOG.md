--- conflicted
+++ resolved
@@ -1,4 +1,5 @@
 - [v4.0.0](#v400)
+- [v3.9.0](#v390)
 - [v3.8.0](#v380)
 - [v3.7.0](#v370)
 - [v3.6.0](#v360)
@@ -60,7 +61,6 @@
 
 ## v4.0.0
 
-<<<<<<< HEAD
 This version represents a major revamp of the library, aiming to simplify and modernize it, resulting in the removal
 of a few features. Please tread through the changes carefully before upgrading, as it is not backwards compatible with
 previous versions.
@@ -138,14 +138,14 @@
   In earlier versions, the backend worker thread could manage the formatting of any type sent by the frontend by
   creating a copy of the type. However, this approach presents several challenges for asynchronous logging:
 
-  - Error-Prone Asynchronous Logging: Copying and formatting user-defined types on the backend thread in an
-    asynchronous logging setup could lead to errors. Previous versions attempted to address this issue with type
-    trait checks, which incurred additional template instantiations and compile times.
-  - Uncertainty in Type Verification: It was challenging to confidently verify types, as some trivially copiable
-    types, such as `struct A { int* m; }`, could still lead to issues due to potential modifications by the user before
-    formatting.
-  - Hidden Performance Penalties: Logging non-trivially copiable types could introduce hidden cache coherence
-    performance penalties due to memory allocations and de-allocations across threads.
+    - Error-Prone Asynchronous Logging: Copying and formatting user-defined types on the backend thread in an
+      asynchronous logging setup could lead to errors. Previous versions attempted to address this issue with type
+      trait checks, which incurred additional template instantiations and compile times.
+    - Uncertainty in Type Verification: It was challenging to confidently verify types, as some trivially copiable
+      types, such as `struct A { int* m; }`, could still lead to issues due to potential modifications by the user before
+      formatting.
+    - Hidden Performance Penalties: Logging non-trivially copiable types could introduce hidden cache coherence
+      performance penalties due to memory allocations and de-allocations across threads.
 
   Additionally, after years of professional use and based on experience, it has been observed that user-defined and
   standard library types are often logged during program initialization, with fewer occurrences on the hot path where
@@ -172,11 +172,11 @@
   the backend, resulting in reduced dependencies. Accessing the frontend logging functions now does not demand
   inclusion of any backend logic components.
 
-  - `#include "quill/Backend.h"`: Included once to start the backend logging thread, typically in main.cpp.
-  - `#include "quill/Frontend.h"`: Used to create or obtain a Logger* and Sinks. Included once, and `Logger*` can
-    be passed around thereafter.
-  - `#include "quill/Logger.h"` and `#include "quill/LogMacros.h"`: These two files are the only ones needed for
-    logging and are included in almost every file that requires logging functionality.
+    - `#include "quill/Backend.h"`: Included once to start the backend logging thread, typically in main.cpp.
+    - `#include "quill/Frontend.h"`: Used to create or obtain a Logger* and Sinks. Included once, and `Logger*` can
+      be passed around thereafter.
+    - `#include "quill/Logger.h"` and `#include "quill/LogMacros.h"`: These two files are the only ones needed for
+      logging and are included in almost every file that requires logging functionality.
 
 - **Removal of external libfmt usage**: The option to use external `libfmt` with the library has been removed.
   Instead, `libfmt` is now an internal component of the library, accessible under the namespace `fmtquill`. You can
@@ -195,18 +195,19 @@
 - Revise include files to accommodate the removal of `Quill.h`
 - Update the code that starts the backend thread and the logger/sink creation
 - For log statements containing standard library or user-defined types:
-  - If using `LogMacros.h`, ensure there types are formatted to strings before passing them to `LOG_` macros,
-    employing your preferred method. This approach is recommended for its minimal include dependencies and explicit
-    conversion to strings.
-  - If using `LogMacrosFmt.h`, simply include the relevant `quill/bundled/fmt/` headers. The `LOG_` macros from this
-    file will automatically convert unsupported arguments to strings, eliminating the necessity to update each log
-    statement's arguments.
-=======
+    - If using `LogMacros.h`, ensure there types are formatted to strings before passing them to `LOG_` macros,
+      employing your preferred method. This approach is recommended for its minimal include dependencies and explicit
+      conversion to strings.
+    - If using `LogMacrosFmt.h`, simply include the relevant `quill/bundled/fmt/` headers. The `LOG_` macros from this
+      file will automatically convert unsupported arguments to strings, eliminating the necessity to update each log
+      statement's arguments.
+
+## v3.9.0
+
 - Fix bug in `ConsoleHandler` when dynamic log level is used ([#421](https://github.com/odygrd/quill/pull/421))
 - Fix bug in `TransitEvent` when dynamic log level is used ([#427](https://github.com/odygrd/quill/pull/427))
 - Fix build error for Intel compiler classic ([#414](https://github.com/odygrd/quill/pull/414))
 - Added `JsonConsoleHandler` ([#413](https://github.com/odygrd/quill/issues/413))
->>>>>>> 8cd87cec
 
 ## v3.8.0
 
