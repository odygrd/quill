- [v2.0.0](#v2.0.0)
- [v1.7.3](#v1.7.3)
- [v1.7.2](#v1.7.2)
- [v1.7.1](#v1.7.1)
- [v1.7.0](#v1.7.0)
- [v1.6.3](#v1.6.3)
- [v1.6.2](#v1.6.2)
- [v1.6.1](#v1.6.1)
- [v1.6.0](#v1.6.0)
- [v1.5.2](#v1.5.2)
- [v1.5.1](#v1.5.1)
- [v1.5.0](#v1.5.0)
- [v1.4.1](#v1.4.1)
- [v1.4.0](#v1.4.0)
- [v1.3.3](#v1.3.3)
- [v1.3.2](#v1.3.2)
- [v1.3.1](#v1.3.1)
- [v1.3.0](#v1.3.0)
- [v1.2.3](#v1.2.3)
- [v1.2.2](#v1.2.2)
- [v1.2.1](#v1.2.1)
- [v1.2.0](#v1.2.0)
- [v1.1.0](#v1.1.0)
- [v1.0.0](#v1.0.0)

<<<<<<< HEAD
## v2.0.0

From version `v2.0` and onwards only C++17 is supported.

This version is a major refactor.

**Fixes**
- RotatingFileHandler will now correctly rotate the files when append mode is used ([#123](https://github.com/odygrd/quill/issues/123))

**Improvements**

- Reduced and simplified codebase.
- Improved backend worker thread performance.
- `QUILL_DUAL_QUEUE_MODE` has been removed. A single queue now handles every case.
- `QUILL_STRING` has been removed. That macro is no longer required when passing a format string to the
  PatternFormatter.

**Differences**

- `v1.7x` compiles with C++14, `v2.x` only compiles for C++17.
- `v1.7x` supports wide character logging on Windows, `v2.x` does not. This includes the filename strings that are
  passed to the handlers.

=======
>>>>>>> 9b6fbce7
## v1.7.3

**Improvements/Fixes**

- Fix crash on windows when a long wstring (>500 chars) is logged ([#173](https://github.com/odygrd/quill/issues/173))
- Fix compiler error when trying to compile with
  -DQUILL_DISABLE_NON_PREFIXED_MACROS ([#174](https://github.com/odygrd/quill/issues/174))
- Fix a compile warning in clang ([#175](https://github.com/odygrd/quill/issues/175))

## v1.7.2

**Improvements/Fixes**

- Fix compile error when C++20 is used on windows ([#162](https://github.com/odygrd/quill/issues/162))

## v1.7.1

**Improvements/Fixes**

- Fix support for wide characters on Windows ([#168](https://github.com/odygrd/quill/issues/168))
- Fix compilation error when `Quill::Logger*` is stored as a class member in templated classes
- Add `FilenameAppend::DateTime` as an option when creating a file handler

## v1.7.0

**New Features**

- Add a new function `quill::get_all_loggers()` that returns all the existing
  loggers. ([#114](https://github.com/odygrd/quill/issues/114))
- Add `%(level_id)` to pattern formatter. ([#136](https://github.com/odygrd/quill/issues/136))
- Users can now specialise `copy_loggable<T>` to mark user defined types as safe to
  copy. ([#132](https://github.com/odygrd/quill/issues/132))

**Improvements/Fixes**

- Fix initializations for C++17.
- Fix compiler warning in `check_format()` function.
- Replace `QUILL_DUAL_QUEUE_MODE` with `QUILL_DISABLE_DUAL_QUEUE_MODE`.
- Update bundled fmt to 8.1.1
- Minor performance and accuracy improvements to rdtsc clock used by the backend thread.
- Fix compile error when C++20 is used. ([#162](https://github.com/odygrd/quill/issues/162))
- Fix `get_page_size()` to only call sysconf once. ([#160](https://github.com/odygrd/quill/issues/160))
- Fix incorrect timestamps in the log file when the system clock is
  updated. ([#127](https://github.com/odygrd/quill/issues/127))
- Previously if `quill:start(true)` was called more than once in the application, the signal handlers would get
  initialised again. Now any subsequent calls to `quill:start(true)` will now have no effect
  ([#167](https://github.com/odygrd/quill/issues/167))
- Previously when the max limit of rotated files in `RotatingFileHandler` was reached, quill would stop rotating and
  instead keep logging everything into the last log file. Now when the maximum limit of files is reached,
  quill will now keep rotating by replacing the oldest logs. ([#157](https://github.com/odygrd/quill/issues/157))
- Improve the backend logging thread responsiveness when variables are logged in loops without any delay
  from multiple threads. ([#116](https://github.com/odygrd/quill/issues/116))
- Fix some undefined behaviour issues reported via the AddressSantizer on the backend logging
  thread. ([#166](https://github.com/odygrd/quill/issues/166))

## v1.6.3

**Improvements/Fixes**

- Add support for `%(thread_name)` in PatternFormatter. ([#97](https://github.com/odygrd/quill/issues/97))
- Add missing header needed for recent versions of fmt. ([#95](https://github.com/odygrd/quill/issues/95))
- Force flush all active handlers on application exit.
- Update bundled fmt to 8.0.1

## v1.6.2

**Fixes**

- Fix WIN32 compilation error when `NOMINMAX` is already defined.
- Fix `string` to `wstring` MinGW conversion. ([#92](https://github.com/odygrd/quill/issues/92))
- Log enums via the main queue. ([#90](https://github.com/odygrd/quill/issues/90))
- Fix windows compiler error when `min/max` macros are defined. ([#94](https://github.com/odygrd/quill/issues/94))

## v1.6.1

**Improvements/Fixes**

- Fix windows C++20 build. ([#83](https://github.com/odygrd/quill/issues/83))
- Fix ARM build on windows.
- Fix `example_backtrace` and minor bug when destructing with empty backtrace.

## v1.6.0

**New Features**

- Dual queue mode offering even lower latencies on hot paths. See [Dual Queue Mode](https://github.com/odygrd/quill/wiki/9.-Dual-Queue-Mode).
- Added a signal handler for linux and windows. The signal handler flushes the log when the app crashes or exits. ([#1](https://github.com/odygrd/quill/issues/1))
- Added support for custom handlers. ([#75](https://github.com/odygrd/quill/issues/75))
- Quill now compiles and runs on Cygwin.

**Improvements/Fixes**

- The queue from the caller to the backend worker thread has been reworked. The new queue generates slightly better
  assembly than the previous one. Quill does no longer depend on mapping the same region of physical memory twice.
- Replaced an assertion check that could trigger incorrectly. ([#68](https://github.com/odygrd/quill/issues/68))
- Fixed build on `ARM_ARCH < 6`. ([#78](https://github.com/odygrd/quill/issues/78))
- Fixed compile errors when `QUILL_NOEXCEPTIONS`, `CMAKE_CXX_STANDARD 20`, `QUILL_USE_BOUNDED_QUEUE` are set.
- The unit tests have been moved to a separate binary with their own `main()`. This increased build times when building the tests, but the failures are now easier to debug on different CI platforms and the tests can also run faster in parallel.
- Fixed minor compiler warnings on windows.
- Upgraded bundled libfmt to `7.1.3`

**Note**
- If a custom queue capacity is defined using `#define QUILL_QUEUE_CAPACITY` after `1.6.0` the whole library needs to be recompiled.

## v1.5.2
- Removed the use of `fmt::format()` in `FileUtilities.cpp` as a workaround to the link errors in fmt v7. Use the header only version of libfmt when external libfmt is defiend is no longer required.

## v1.5.1
- When QUILL_FMT_EXTERNAL is defined, `quill` will use the header only version of `libfmt`. This is a workaround to the link errors after libftm v7

## v1.5.0
- Upgraded bundled libfmt to `7.1.2`
- Added `Filters`. The filter class can be used for filtering log records. Filters can be added to handler instances. See [example_filters.cpp](https://github.com/odygrd/quill/blob/master/examples/example_filters.cpp)
- It is now possible to set the log level severity on the handler objects. See [example_filters.cpp](https://github.com/odygrd/quill/blob/master/examples/example_handler_log_levels.cpp) ([#49](https://github.com/odygrd/quill/issues/49))
- Timestamp formatting optimisation for the backend worker thread.
- Free list allocator optimisation for the backend worker thread.
- Fixed PatternFormatter ignoring a portion of the pattern was ignored, when no format specifiers were present. ([#56](https://github.com/odygrd/quill/issues/56))
- When `%(function_name)` is used in PatternFormatter the namespace delimiter is replaced from `::` to `.` (Windows only). ([#61](https://github.com/odygrd/quill/issues/61))
- Arguments passed to the logger are no longer being evaluated when the log statement is not logged. ([#67](https://github.com/odygrd/quill/issues/67))
- PatternFormatter enhancement. It is now possible to pass [{fmt} string syntax](https://fmt.dev/latest/syntax.html) to `QUILL_STRING`. The default PatternFormatter string has been changed to: `"%(ascii_time) [%(thread)] %(fileline:<28) LOG_%(level_name) %(logger_name:<12) - %(message)"`. This results to the following log being properly aligned despite the different lengths of each filename and logger name.
```
22:31:07.995438465 [2666041] file1.h:11                   LOG_INFO      logger1      - Log from file.
22:31:07.995445699 [2666041] long_file2.h:11              LOG_INFO      logger_fl2   - Log from other file.
22:31:07.995457144 [2666041] a_longer_file_3.hpp:11       LOG_INFO      logger_fl2_l - Log from other file.
22:31:07.995462471 [2666041] example_trivial.cpp:30       LOG_TRACE_L3  root         - This is a log trace l3 example 1
```

## v1.4.1
- Do not force `quill` to always build as `static` library in cmake.
- Minor fix when `quill` is compiled with no exceptions.
- Add the option to disable the non prefixed macro definitions if `QUILL_DISABLE_NON_PREFIXED_MACROS` is defined. ([#40](https://github.com/odygrd/quill/issues/40)) 

## v1.4.0
- Added support for printing colour codes in the terminal. See [ConsoleHandler](https://github.com/odygrd/quill/wiki/2.-Handlers#consolehandler)
- RotatingFileHandler improvements and minor change in API. See [RotatingFileHandler](https://github.com/odygrd/quill/wiki/2.-Handlers#rotatingfilehandler)
- DailyFileHandler is removed and replaced by TimeRotatingFileHandler. See [TimeRotatingFileHandler](https://github.com/odygrd/quill/wiki/2.-Handlers#timerotatingfilehandler)
- Added backtrace logging. Log messages can be stored in a buffer and flushed later on demand. See [Backtrace Logging](https://github.com/odygrd/quill/wiki/6.-Backtrace-Logging)
- Added bundled `doctest` `2.4.0`
- Migrated all tests from `gtest` to `doctest`.
- Upgraded bundled libfmt to `7.0.3`

## v1.3.3
- Upgraded bundled libfmt to `7.0.2`
- Fixed compile error with libfmt versions > `7.0.0`

## v1.3.2
- Add a CMake option `QUILL_USE_BOUNDED_QUEUE` for bounded queue.
- Fixed a clang 10 warning
- Fixed MinGw build

## v1.3.1
- Minor CMake fixes when `QUILL_FMT_EXTERNAL` option is used.

## v1.3.0
**New Features**
- Added option `QUILL_NO_EXCEPTIONS` to disable exceptions, std::abort() is called instead of an exception. ([#16](https://github.com/odygrd/quill/issues/16))
- Exceptions thrown in the backend worker thread, will now call a user provided error handler callback to handle the error. ([#21](https://github.com/odygrd/quill/issues/21))
- Compile time checks for unsafe to copy user defined types. Non trivial user defined types must be explicitly tagged as safe to copy with the use of `QUILL_COPY_LOGGABLE;`. Otherwise they have to be formatted and passed as a string to the logger by the user. The old unsafe mode is still usable by `#define QUILL_MODE_UNSAFE` ([#20](https://github.com/odygrd/quill/issues/20))
- Added `QUILL_USE_BOUNDED_QUEUE`. In this mode no new queues get allocated but instead log messages get lost. Number of lost messages is reported to stderr.
- Minor hot path optimisation. The pointer to the metadata for each log message is no logger copied to the queue but passed as a template argument instead.
- Added a latency benchmark, easily extendable for any logger

**Improvements/Fixes**
- `QUILL_RDTSC_CLOCK` option is replaced by `QUILL_CHRONO_CLOCK` which is by OFF by default.
- Improve compiler error message when trying to log a non copy constructible user defined type
- Fix buffer reallocation bug on TimestampFormatter. In previous versions any timestamp format set to 'set_pattern' expanding to a string longer than 32 bytes would cause a crash. ([#24](https://github.com/odygrd/quill/issues/24))
- The backend logging thread will now copy all messages from the SPSC queue to a local priority queue. This keeps the SPSC less empty avoiding a potential allocation on the hot path.
- `std::string_view` is now promoted to `std::string` to take a deep copy
- The queue capacity has been moved from `config` to `Tweakme.h`.
- Multiple formats patterns support for `stdout` and `stderr` handlers. See [example_stdout_multiple_formatters.cpp](https://github.com/odygrd/quill/blob/master/examples/example_custom_formatter.cpp)
- `quill::start()` will now block until the backend worker has started.
- Upgraded bundled libfmt to `6.2.1`

## v1.2.3
- CMake changes to support package installation in conan.

## v1.2.2
- Support for `arm/arm64`. ([#19](https://github.com/odygrd/quill/issues/19))
- Add a cmake option `QUILL_ENABLE_INSTALL` to enable cpack.

## v1.2.1
- Improved `QUILL_RDTSC_CLOCK` tweak option. It is now possible to switch between using `rdtsc` or `std::chrono` clock without having to recompile quill as library.

## v1.2.0
- Linking and including an external version of `fmt` is now supported. See `TweakMe.h`
- Fixed compiler warnings when using clang's `-Wdocumentation`. ([#12](https://github.com/odygrd/quill/issues/12))
- Fixed a bug that wouldn't report a compile-time error for invalid format strings. ([#13](https://github.com/odygrd/quill/issues/13))
- Added process ID to Formatter. ([#14](https://github.com/odygrd/quill/issues/14))
- Enhanced timestamp formatting. The `timestamp_format` string passed in `handler->set_pattern(format_pattern, timestamp_format, timezone)` now accepts three additional specifiers `%Qms`, `%Qus`, `%Qus` that can be used to format the fractional seconds. See [here](https://github.com/odygrd/quill/wiki/3.-Formatters). ([#15](https://github.com/odygrd/quill/issues/15))

## v1.1.0
- Daily file handler. The file handler rollover every 24 hours
- Rotating file handler. The file handler will rollover based on the size of the file
- MinGW compatibility
- Added a CMake option `QUILL_VERBOSE_MAKEFILE`. Building Quill as a master project now defaults to non verbose makefile output unless `-DQUILL_VERBOSE_MAKEFILE=ON` is passed to CMake. ([#6](https://github.com/odygrd/quill/issues/6))
- Flush policy improvement. Previously Quill backend worker thread would never `flush`. This made watching the live log of the application harder because the user has to wait for the operating system to flush or `quill::flush()` had to be called on the caller threads. This has now been fixed, when the backend thread worker has no more log messages to process it will automatically `flush`. ([#8](https://github.com/odygrd/quill/issues/8))
- The log level names have been changed from `"LOG_INFO"`, `"LOG_DEBUG"`, etc to `"INFO"`, `"DEBUG"`, etc .. The default formatter string is now using `"LOG_"%(level_name)` instead of `%(level_name)` therefore there is now change in the behaviour. This change gives a lot of more flexibility to users who prefer to see e.g. `INFO` instead of `LOG_INFO` in the logs. ([#7](https://github.com/odygrd/quill/issues/7))
- An option has been added to append the date to the filename when using a FileHandler `quill::file_handler(filename, mode, FilenameAppend);`. ([#7](https://github.com/odygrd/quill/issues/7))
- It is now possible to specify the timezone of each handler timestamp. A new parameter is added to `file_handler->set_pattern(...)`. See `PatternFormatter::Timezone`. ([#7](https://github.com/odygrd/quill/issues/7))
- Rename `emit` as it can conflict with Qt macros. ([#4](https://github.com/odygrd/quill/issues/4))
- Upgraded `libfmt` to `6.2.0`.

## v1.0.0
- Initial release.
- Using `libfmt` to `6.1.2`.
<|MERGE_RESOLUTION|>--- conflicted
+++ resolved
@@ -23,7 +23,6 @@
 - [v1.1.0](#v1.1.0)
 - [v1.0.0](#v1.0.0)
 
-<<<<<<< HEAD
 ## v2.0.0
 
 From version `v2.0` and onwards only C++17 is supported.
@@ -47,15 +46,12 @@
 - `v1.7x` supports wide character logging on Windows, `v2.x` does not. This includes the filename strings that are
   passed to the handlers.
 
-=======
->>>>>>> 9b6fbce7
 ## v1.7.3
 
 **Improvements/Fixes**
 
 - Fix crash on windows when a long wstring (>500 chars) is logged ([#173](https://github.com/odygrd/quill/issues/173))
-- Fix compiler error when trying to compile with
-  -DQUILL_DISABLE_NON_PREFIXED_MACROS ([#174](https://github.com/odygrd/quill/issues/174))
+- Fix compiler error when trying to compile with -DQUILL_DISABLE_NON_PREFIXED_MACROS ([#174](https://github.com/odygrd/quill/issues/174))
 - Fix a compile warning in clang ([#175](https://github.com/odygrd/quill/issues/175))
 
 ## v1.7.2
