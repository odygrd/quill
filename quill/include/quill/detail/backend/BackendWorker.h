/**
 * Copyright(c) 2020-present, Odysseas Georgoudis & quill contributors.
 * Distributed under the MIT License (http://opensource.org/licenses/MIT)
 */

#pragma once

#include "quill/TweakMe.h"

#include "quill/Config.h"                   // for Config
#include "quill/QuillError.h"               // for QUILL_CATCH, QUILL...
#include "quill/detail/HandlerCollection.h" // for HandlerCollection
#include "quill/detail/LoggerDetails.h"
#include "quill/detail/Serialize.h"
#include "quill/detail/ThreadContext.h"            // for ThreadContext, Thr...
#include "quill/detail/ThreadContextCollection.h"  // for ThreadContextColle...
#include "quill/detail/backend/BacktraceStorage.h" // for BacktraceStorage
#include "quill/detail/backend/FreeListAllocator.h"
#include "quill/detail/misc/Attributes.h" // for QUILL_ATTRIBUTE_HOT
#include "quill/detail/misc/Common.h"     // for QUILL_LIKELY
#include "quill/detail/misc/Os.h"         // for set_cpu_affinity, get_thread_id
#include "quill/detail/misc/RdtscClock.h" // for RdtscClock
#include "quill/detail/misc/Utilities.h"
#include "quill/detail/spsc_queue/UnboundedQueue.h"
#include "quill/handlers/Handler.h" // for Handler
#include <atomic>                   // for atomic, memory_ord...
#include <cassert>                  // for assert
#include <chrono>                   // for nanoseconds, milli...
#include <cstdint>                  // for uint16_t
#include <exception>                // for exception
#include <functional>               // for greater, function
#include <limits>                   // for numeric_limits
#include <memory>                   // for unique_ptr, make_u...
#include <queue>                    // for priority_queue
#include <string>                   // for allocator, string
#include <thread>                   // for sleep_for, thread
#include <utility>                  // for move
#include <vector>                   // for vector

namespace quill::detail
{

class BackendWorker
{
public:
  /**
   * Constructor
   */
  BackendWorker(Config const& config, ThreadContextCollection& thread_context_collection,
                HandlerCollection const& handler_collection);

  /**
   * Deleted
   */
  BackendWorker(BackendWorker const&) = delete;
  BackendWorker& operator=(BackendWorker const&) = delete;

  /**
   * Destructor
   */
  ~BackendWorker();

  /**
   * Returns the status of the backend worker thread
   * @return true when the worker is running, false otherwise
   */
  QUILL_NODISCARD QUILL_ATTRIBUTE_HOT inline bool is_running() const noexcept;

  /**
   * Get the backend worker's thread id
   * @return the backend worker's thread id
   */
  QUILL_NODISCARD uint32_t thread_id() const noexcept;

  /**
   * Starts the backend worker thread
   * @throws std::runtime_error, std::system_error on failures
   */
  QUILL_ATTRIBUTE_COLD inline void run();

  /**
   * Stops the backend worker thread
   */
  QUILL_ATTRIBUTE_COLD void stop() noexcept;

private:
  /**
   * Backend worker thread main function
   */
  QUILL_ATTRIBUTE_HOT inline void _main_loop();

  /**
   * Logging thread exit function that flushes everything after stop() is called
   */
  QUILL_ATTRIBUTE_COLD inline void _exit();

  /**
   * Populate our local priority queue
   * @param cached_thread_contexts local thread context cache
   */
  QUILL_ATTRIBUTE_HOT inline void _populate_priority_queue(
    ThreadContextCollection::backend_thread_contexts_cache_t const& cached_thread_contexts);

  /**
<<<<<<< HEAD
=======
   * Reads all available bytes from the queue
   * @param thread_context thread contest
   * @param ts_now timestamp
   */
  QUILL_ATTRIBUTE_HOT inline void _read_from_queue(ThreadContext* thread_context, uint64_t ts_now);

  /**
>>>>>>> 1557a328
   * Deserialize an log message from the raw SPSC queue and emplace them to priority queue
   */
  QUILL_ATTRIBUTE_HOT inline void _read_queue_messages_and_decode(ThreadContext* thread_context,
                                                                  ThreadContext::SPSCQueueT& queue,
                                                                  uint64_t ts_now);

  /**
   * Checks for events in all queues and processes the one with the minimum timestamp
   */
  QUILL_ATTRIBUTE_HOT inline void _process_transit_event();

  QUILL_ATTRIBUTE_HOT inline void _write_transit_event(TransitEvent const& transit_event);

  /**
   * Force flush all active Handlers
   */
  QUILL_ATTRIBUTE_HOT inline void _force_flush();

  /**
   * Check for dropped messages - only when bounded queue is used
   * @param cached_thread_contexts loaded thread contexts
   */
  QUILL_ATTRIBUTE_HOT static void _check_dropped_messages(
    ThreadContextCollection::backend_thread_contexts_cache_t const& cached_thread_contexts) noexcept;

  /**
   * Process a structured log template message
   * @param fmt_template a structured log template message containing named arguments
   * @return first: fmt string without the named arguments, second: a vector extracted keys
   */
  QUILL_ATTRIBUTE_HOT static std::pair<std::string, std::vector<std::string>> _process_structured_log_template(
    std::string_view fmt_template) noexcept;

  /**
   * Gets or creates a new TransitEvent
   * @return transit event
   */
  QUILL_NODISCARD QUILL_ATTRIBUTE_HOT inline TransitEvent* _get_transit_event();

private:
  Config const& _config;
  ThreadContextCollection& _thread_context_collection;
  HandlerCollection const& _handler_collection;

  std::thread _backend_worker_thread; /** the backend thread that is writing the log to the handlers */

  std::unique_ptr<RdtscClock> _rdtsc_clock{nullptr}; /** rdtsc clock if enabled **/

  std::chrono::nanoseconds _backend_thread_sleep_duration; /** backend_thread_sleep_duration from config **/
  size_t _max_transit_events; /** limit of transit events before start flushing, value from config */

  std::priority_queue<std::pair<uint64_t, TransitEvent*>, std::vector<std::pair<uint64_t, TransitEvent*>>, TransitEventComparator> _transit_events;

  std::vector<fmt::basic_format_arg<fmt::format_context>> _args; /** Format args tmp storage as member to avoid reallocation */

  BacktraceStorage _backtrace_log_message_storage; /** Stores a vector of backtrace messages per logger name */
  FreeListAllocator _free_list_allocator; /** A free list allocator with initial capacity, we store the TransitEvents that we pop from each SPSC queue here */
  std::vector<TransitEvent*> _transit_event_factory; /** Stores transit events to reuse them **/

  std::unordered_map<std::string, std::pair<std::string, std::vector<std::string>>> _slog_templates; /** Avoid re-formating the same structured template each time */

  /** Id of the current running process **/
  std::string _process_id;
  std::string _structured_fmt_str; /** to avoid allocation each time **/

  uint32_t _backend_worker_thread_id{0}; /** cached backend worker thread id */

  bool _has_unflushed_messages{false}; /** There are messages that are buffered by the OS, but not yet flushed */
  bool _strict_log_timestamp_order{true};
  bool _empty_all_queues_before_exit{true};
  std::atomic<bool> _is_running{false}; /** The spawned backend thread status */

#if !defined(QUILL_NO_EXCEPTIONS)
  backend_worker_error_handler_t _error_handler; /** error handler for the backend thread */
#endif
};

/***/
bool BackendWorker::is_running() const noexcept
{
  return _is_running.load(std::memory_order_relaxed);
}

/***/
void BackendWorker::run()
{
  // We store the configuration here on our local variable since the config flag is not atomic
  // and we don't want it to change after we have started - This is just for safety and to
  // enforce the user to configure a variable before the thread has started
  _backend_thread_sleep_duration = _config.backend_thread_sleep_duration;
  _max_transit_events = _config.backend_thread_max_transit_events;
  _empty_all_queues_before_exit = _config.backend_thread_empty_all_queues_before_exit;
  _strict_log_timestamp_order = _config.backend_thread_strict_log_timestamp_order;

#if !defined(QUILL_NO_EXCEPTIONS)
  if (_config.backend_thread_error_handler)
  {
    // set up the default error handler
    _error_handler = _config.backend_thread_error_handler;
  }
#endif

  std::thread worker(
    [this]()
    {
      QUILL_TRY
      {
        if (_config.backend_thread_cpu_affinity != (std::numeric_limits<uint16_t>::max)())
        {
          // Set cpu affinity if requested to cpu _backend_thread_cpu_affinity
          set_cpu_affinity(_config.backend_thread_cpu_affinity);
        }
      }
#if !defined(QUILL_NO_EXCEPTIONS)
      QUILL_CATCH(std::exception const& e) { _error_handler(e.what()); }
      QUILL_CATCH_ALL() { _error_handler(std::string{"Caught unhandled exception."}); }
#endif

      QUILL_TRY
      {
        // Set the thread name to the desired name
        set_thread_name(_config.backend_thread_name.data());
      }
#if !defined(QUILL_NO_EXCEPTIONS)
      QUILL_CATCH(std::exception const& e) { _error_handler(e.what()); }
      QUILL_CATCH_ALL() { _error_handler(std::string{"Caught unhandled exception."}); }
#endif

      // Cache this thread's id
      _backend_worker_thread_id = get_thread_id();

      auto next_pow2 = [](size_t x)
      {
        size_t p = 1;
        while (p < x)
        {
          p *= 2;
        }
        return p;
      };

      // Initialise memory for our free list allocator. We reserve the same size as a full
      // size of 1 caller thread queue
      _free_list_allocator.reserve(next_pow2(sizeof(TransitEvent) * _max_transit_events * 2));

      // Also configure our allocator to request bigger chunks from os
      _free_list_allocator.set_minimum_allocation(next_pow2(sizeof(TransitEvent) * _max_transit_events * 2));

      // Reverse some TransitEvents in advance
      _transit_event_factory.reserve(_max_transit_events * 2);

      for (uint32_t i = 0; i < _max_transit_events * 2; ++i)
      {
        void* transit_event_buffer = _free_list_allocator.allocate(sizeof(TransitEvent));
        auto* transit_event = new (transit_event_buffer) TransitEvent{};
        _transit_event_factory.emplace_back(transit_event);
      }

      // All okay, set the backend worker thread running flag
      _is_running.store(true, std::memory_order_seq_cst);

      // Running
      while (QUILL_LIKELY(_is_running.load(std::memory_order_relaxed)))
      {
        // main loop
        QUILL_TRY { _main_loop(); }
#if !defined(QUILL_NO_EXCEPTIONS)
        QUILL_CATCH(std::exception const& e) { _error_handler(e.what()); }
        QUILL_CATCH_ALL()
        {
          _error_handler(std::string{"Caught unhandled exception."});
        } // clang-format on
#endif
      }

      // exit
      QUILL_TRY { _exit(); }
#if !defined(QUILL_NO_EXCEPTIONS)
      QUILL_CATCH(std::exception const& e) { _error_handler(e.what()); }
      QUILL_CATCH_ALL()
      {
        _error_handler(std::string{"Caught unhandled exception."});
      } // clang-format on
#endif
    });

  // Move the worker ownership to our class
  _backend_worker_thread.swap(worker);

  while (!_is_running.load(std::memory_order_seq_cst))
  {
    // wait for the thread to start
    std::this_thread::sleep_for(std::chrono::microseconds{100});
  }
}

/***/
void BackendWorker::_populate_priority_queue(ThreadContextCollection::backend_thread_contexts_cache_t const& cached_thread_contexts)
{
  uint64_t const ts_now = _strict_log_timestamp_order
    ? static_cast<uint64_t>(std::chrono::duration_cast<std::chrono::microseconds>(
                              std::chrono::system_clock::now().time_since_epoch())
                              .count())
    : 0;

  for (ThreadContext* thread_context : cached_thread_contexts)
  {
    // copy everything to a priority queue
    _read_queue_messages_and_decode(thread_context, thread_context->spsc_queue(), ts_now);
  }
}

/***/
void BackendWorker::_read_queue_messages_and_decode(ThreadContext* thread_context,
                                                    ThreadContext::SPSCQueueT& queue, uint64_t ts_now)
{
  // Note: The producer will commit to this queue when one complete message is written.
  // This means that if we can read something from the queue it will be a full message
  // The producer will add items to the buffer :
  // |timestamp|metadata*|logger_details*|args...|

  std::byte* read_pos = queue.prepare_read();

  while (read_pos)
  {
    std::byte* const read_begin = read_pos;

    // First we want to allocate a new TransitEvent or use an existing one
    // to store the message from the queue
    auto* transit_event = _get_transit_event();
    transit_event->thread_id = thread_context->thread_id();
    transit_event->thread_name = thread_context->thread_name();

    // store a sequence number which is useful when the timestamps are equal
    transit_event->seq_num = thread_context->get_seq_num();

    // read the header first, and take copy of the header
    read_pos = detail::align_pointer<alignof(Header), std::byte>(read_pos);
    transit_event->header = *(reinterpret_cast<detail::Header*>(read_pos));
    read_pos += sizeof(detail::Header);

    // if we are using rdtsc clock then here we will convert the value to nanoseconds since epoch
    // doing the conversion here ensures that every transit that is inserted in the priority queue
    // below has a header timestamp of nanoseconds since epoch and makes it even possible to
    // have Logger objects using different clocks
    if (transit_event->header.logger_details->timestamp_clock_type() == TimestampClockType::Rdtsc)
    {
      if (!_rdtsc_clock)
      {
        // Here we lazy initialise rdtsc clock on the backend thread only if the user decides to use it
        // Use rdtsc clock based on config. The clock requires a few seconds to init as it is
        // taking samples first
        _rdtsc_clock = std::make_unique<RdtscClock>(_config.rdtsc_resync_interval);
      }

      // convert the rdtsc value to nanoseconds since epoch
      transit_event->header.timestamp = _rdtsc_clock->time_since_epoch(transit_event->header.timestamp);

      // Now check if the message has a timestamp greater than our ts_now
      if QUILL_UNLIKELY ((ts_now != 0) && ((transit_event->header.timestamp / 1'000) >= ts_now))
      {
        // We are reading the queues sequentially and to be fair when ordering the messages
        // we are trying to avoid the situation when we already read the first queue,
        // and then we missed it when reading the last queue

        // if the message timestamp is greater than our timestamp then we stop reading this queue
        // for now and we will continue in the next circle
        _transit_event_factory.emplace_back(transit_event);
        return;
      }
    }
    else if (transit_event->header.logger_details->timestamp_clock_type() == TimestampClockType::System)
    {
      if QUILL_UNLIKELY ((ts_now != 0) && ((transit_event->header.timestamp / 1'000) >= ts_now))
      {
        // We are reading the queues sequentially and to be fair when ordering the messages
        // we are trying to avoid the situation when we already read the first queue,
        // and then we missed it when reading the last queue

        // if the message timestamp is greater than our timestamp then we stop reading this queue
        // for now and we will continue in the next circle
        _transit_event_factory.emplace_back(transit_event);
        return;
      }
    }
    else if (transit_event->header.logger_details->timestamp_clock_type() == TimestampClockType::Custom)
    {
      // we skip checking against `ts_now`, we can not compare a custom timestamp by
      // the user (TimestampClockType::Custom) against ours
    }

    // we need to check and do not try to format the flush events as that wouldn't be valid
    auto const [macro_metadata, format_to_fn] = transit_event->header.metadata_and_format_fn();

    if (macro_metadata.event() != MacroMetadata::Event::Flush)
    {
#if defined(_WIN32)
      if (macro_metadata.has_wide_char())
      {
        // convert the format string to a narrow string
        size_t const size_needed =
          get_wide_string_encoding_size(macro_metadata.wmessage_format());
        std::string format_str(size_needed, 0);
        wide_string_to_narrow(format_str.data(), size_needed,
                              macro_metadata.wmessage_format());

        assert(!macro_metadata.is_structured_log_template() &&
               "structured log templates are not supported for wide characters");

        read_pos = format_to_fn(format_str, read_pos, transit_event->formatted_msg, _args);
      }
      else
      {
#endif
        if (macro_metadata.is_structured_log_template())
        {
          // using the message_format as key for lookups
          _structured_fmt_str.assign(macro_metadata.message_format().data(),
                                     macro_metadata.message_format().size());

          // for messages containing named arguments threat them as structured logs
          auto const search = _slog_templates.find(_structured_fmt_str);
          if (search != std::cend(_slog_templates))
          {
            auto const& [fmt_str, structured_keys] = search->second;

            transit_event->structured_keys = structured_keys;

            read_pos = format_to_fn(fmt_str, read_pos, transit_event->formatted_msg, _args);
          }
          else
          {
            auto [fmt_str, structured_keys] =
              _process_structured_log_template(macro_metadata.message_format());

            // insert the results
            _slog_templates[_structured_fmt_str] = std::make_pair(fmt_str, structured_keys);

            transit_event->structured_keys = std::move(structured_keys);

            read_pos = format_to_fn(fmt_str, read_pos, transit_event->formatted_msg, _args);
          }

          // formatted values for any given keys
          transit_event->structured_values.clear();
          for (auto const& arg : _args)
          {
            transit_event->structured_values.emplace_back(fmt::vformat("{}", fmt::basic_format_args(&arg, 1)));
          }
        }
        else
        {
          // regular logs
          read_pos =
            format_to_fn(macro_metadata.message_format(), read_pos, transit_event->formatted_msg, _args);
        }
#if defined(_WIN32)
      }
#endif
    }
    else
    {
      // if this is a flush event then we do not need to format anything for the
      // transit_event, but we need to set the transit event's flush_flag pointer instead
      uintptr_t flush_flag_tmp;
      std::memcpy(&flush_flag_tmp, read_pos, sizeof(uintptr_t));
      transit_event->flush_flag = reinterpret_cast<std::atomic<bool>*>(flush_flag_tmp);
      read_pos += sizeof(uintptr_t);
    }

    // Finish reading
    assert((read_pos >= read_begin) && "read_buffer should be greater or equal to read_begin");
    auto const read_size = static_cast<int32_t>(read_pos - read_begin);
    queue.finish_read(read_size);

    _transit_events.emplace(transit_event->header.timestamp, transit_event);

    // read again
    read_pos = queue.prepare_read();
  }

  // read everything the queue of this thread should be empty
}

/***/
void BackendWorker::_process_transit_event()
{
  TransitEvent* transit_event = _transit_events.top().second;

  auto const [macro_metadata, format_to_fn] = transit_event->header.metadata_and_format_fn();

  // If backend_process(...) throws we want to skip this event and move to the next, so we catch the
  // error here instead of catching it in the parent try/catch block of main_loop
  QUILL_TRY
  {
    if (macro_metadata.event() == MacroMetadata::Event::Log)
    {
      if (macro_metadata.level() != LogLevel::Backtrace)
      {
        _write_transit_event(*transit_event);

        // We also need to check the severity of the log message here against the backtrace
        // Check if we should also flush the backtrace messages:
        // After we forwarded the message we will check the severity of this message for this logger
        // If the severity of the message is higher than the backtrace flush severity we will also
        // flush the backtrace of the logger
        if (QUILL_UNLIKELY(macro_metadata.level() >= transit_event->header.logger_details->backtrace_flush_level()))
        {
          _backtrace_log_message_storage.process(transit_event->header.logger_details->name(),
                                                 [this](TransitEvent const& transit_event)
                                                 { _write_transit_event(transit_event); });
        }
      }
      else
      {
        // this is a backtrace log and we will store it
        _backtrace_log_message_storage.store(std::move(*transit_event));
      }
    }
    else if (macro_metadata.event() == MacroMetadata::Event::InitBacktrace)
    {
      // we can just convert the capacity back to int here and use it
      _backtrace_log_message_storage.set_capacity(
        transit_event->header.logger_details->name(),
        static_cast<uint32_t>(std::stoul(
          std::string{transit_event->formatted_msg.begin(), transit_event->formatted_msg.end()})));
    }
    else if (macro_metadata.event() == MacroMetadata::Event::FlushBacktrace)
    {
      // process all records in backtrace for this logger_name and log them by calling backend_process_backtrace_log_message
      _backtrace_log_message_storage.process(transit_event->header.logger_details->name(),
                                             [this](TransitEvent const& transit_event)
                                             { _write_transit_event(transit_event); });
    }
    else if (macro_metadata.event() == MacroMetadata::Event::Flush)
    {
      _force_flush();

      // this is a flush event, so we need to notify the caller to continue now
      transit_event->flush_flag->store(true);
    }

    // Remove this event and move to the next. We also need to remove that event from the
    // free list allocator
    _transit_events.pop();

    // we will reuse this transit event later, we do not delete it
    _transit_event_factory.emplace_back(transit_event);

    // Since after processing an event we never force flush but leave it up to the OS instead,
    // set this to true to keep track of unflushed messages we have
    _has_unflushed_messages = true;
  }
#if !defined(QUILL_NO_EXCEPTIONS)
  QUILL_CATCH(std::exception const& e)
  {
    _error_handler(e.what());

    // Remove this event and move to the next
    _transit_events.pop();

    // we will reuse this transit event later, we do not delete it
    _transit_event_factory.emplace_back(transit_event);
  }
  QUILL_CATCH_ALL()
  {
    _error_handler(std::string{"Caught unhandled exception."});

    // Remove this event and move to the next
    _transit_events.pop();

    // we will reuse this transit event later, we do not delete it
    _transit_event_factory.emplace_back(transit_event);
  } // clang-format on
#endif
}

/***/
void BackendWorker::_write_transit_event(TransitEvent const& transit_event)
{
  // Forward the record to all the logger handlers
  auto const [macro_metadata, format_to_fn] = transit_event.header.metadata_and_format_fn();

  for (auto& handler : transit_event.header.logger_details->handlers())
  {
    handler->formatter().format(std::chrono::nanoseconds{transit_event.header.timestamp},
                                transit_event.thread_id.data(), transit_event.thread_name.data(),
                                _process_id, transit_event.header.logger_details->name(),
                                macro_metadata, transit_event.formatted_msg);

    // After calling format on the formatter we have to request the formatter record
    auto const& formatted_log_message_buffer = handler->formatter().formatted_log_message();

    // If all filters are okay we write this message to the file
    if (handler->apply_filters(transit_event.thread_id.data(),
                               std::chrono::nanoseconds{transit_event.header.timestamp},
                               macro_metadata, formatted_log_message_buffer))
    {
      // log to the handler, also pass the log_message_timestamp this is only needed in some
      // cases like daily file rotation
      handler->write(formatted_log_message_buffer, transit_event);
    }
  }
}

/***/
void BackendWorker::_force_flush()
{
  if (_has_unflushed_messages)
  {
    // If we have buffered any messages then get all active handlers and call flush
    std::vector<Handler*> const active_handlers = _handler_collection.active_handlers();
    for (auto handler : active_handlers)
    {
      handler->flush();
    }

    _has_unflushed_messages = false;
  }
}

/***/
void BackendWorker::_main_loop()
{
  // load all contexts locally
  ThreadContextCollection::backend_thread_contexts_cache_t const& cached_thread_contexts =
    _thread_context_collection.backend_thread_contexts_cache();

  _populate_priority_queue(cached_thread_contexts);

  if (QUILL_LIKELY(!_transit_events.empty()))
  {
    // the queue is not empty,
    if (_transit_events.size() >= _max_transit_events)
    {
      // process half transit events
      for (size_t i = 0; i < static_cast<size_t>(_max_transit_events / 2); ++i)
      {
        _process_transit_event();
      }
    }
    else
    {
      // process a single transit event, then populate priority queue again. This gives priority
      // to emptying the spsc queue from the hot threads as soon as possible
      _process_transit_event();
    }
  }
  else
  {
    // there was nothing to process

    // None of the thread local queues had any events to process, this means we have processed
    // all messages in all queues We will force flush any unflushed messages and then sleep
    _force_flush();

    // check for any dropped messages by the threads
    _check_dropped_messages(cached_thread_contexts);

    // Since all the queues are empty we can also reset the sequence number
    for (auto const& th : cached_thread_contexts)
    {
      th->reset_seq_num();
    }

    // We can also clear any invalidated or empty thread contexts now that our priority queue was empty
    _thread_context_collection.clear_invalid_and_empty_thread_contexts();

    // Sleep for the specified duration as we found no events in any of the queues to process
    std::this_thread::sleep_for(_backend_thread_sleep_duration);
  }
}

/***/
void BackendWorker::_exit()
{
  // load all contexts locally
  ThreadContextCollection::backend_thread_contexts_cache_t const& cached_thread_contexts =
    _thread_context_collection.backend_thread_contexts_cache();

  while (true)
  {
    _populate_priority_queue(cached_thread_contexts);

    if (!_transit_events.empty())
    {
      // the queue is not empty,
      if (_transit_events.size() >= _max_transit_events)
      {
        // process half transit events
        for (size_t i = 0; i < static_cast<size_t>(_max_transit_events / 2); ++i)
        {
          _process_transit_event();
        }
      }
      else
      {
        // process a single transit event, then populate priority queue again. This gives priority
        // to emptying the spsc queue from the hot threads as soon as possible
        _process_transit_event();
      }
    }
    else
    {
      bool all_empty{true};

      if (_empty_all_queues_before_exit)
      {
        for (ThreadContext* thread_context : cached_thread_contexts)
        {
          all_empty &= thread_context->spsc_queue().empty();
        }
      }

      if (all_empty)
      {
        // we are done, all queues are now empty
        _check_dropped_messages(cached_thread_contexts);
        _force_flush();
        break;
      }
    }
  }

  // Finally clear the transit event factor memory
  for (TransitEvent* transit_event : _transit_event_factory)
  {
    transit_event->~TransitEvent();
    _free_list_allocator.deallocate(transit_event);
  }
}

/***/
TransitEvent* BackendWorker::_get_transit_event()
{
  if (_transit_event_factory.empty())
  {
    // we do not have anything to reuse, we will create a new one
    void* transit_event_buffer = _free_list_allocator.allocate(sizeof(TransitEvent));
    auto* transit_event = new (transit_event_buffer) TransitEvent{};
    return transit_event;
  }

  auto* transit_event = _transit_event_factory.back();
  _transit_event_factory.pop_back();
  transit_event->flush_flag = nullptr;
  return transit_event;
}
} // namespace quill::detail<|MERGE_RESOLUTION|>--- conflicted
+++ resolved
@@ -102,16 +102,6 @@
     ThreadContextCollection::backend_thread_contexts_cache_t const& cached_thread_contexts);
 
   /**
-<<<<<<< HEAD
-=======
-   * Reads all available bytes from the queue
-   * @param thread_context thread contest
-   * @param ts_now timestamp
-   */
-  QUILL_ATTRIBUTE_HOT inline void _read_from_queue(ThreadContext* thread_context, uint64_t ts_now);
-
-  /**
->>>>>>> 1557a328
    * Deserialize an log message from the raw SPSC queue and emplace them to priority queue
    */
   QUILL_ATTRIBUTE_HOT inline void _read_queue_messages_and_decode(ThreadContext* thread_context,
